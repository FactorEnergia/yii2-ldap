--- conflicted
+++ resolved
@@ -93,12 +93,7 @@
 
     /**
      * Get the current resource of connection.
-<<<<<<< HEAD
-     * @return mixed
-=======
-     *
-     * @return Connection
->>>>>>> 198ef603
+     * @return mixed
      */
     public function getResource()
     {
@@ -133,18 +128,11 @@
     }
 
     /**
-<<<<<<< HEAD
      * Connection.
      * @param string $hostname
      * @param type $port
      * @return boolean
      * @throws LdapException
-=======
-     * Retrieve the last error on the current
-     * connection.
-     *
-     * @return boolean
->>>>>>> 198ef603
      */
     public function connect($hostname = [], $port = '389')
     {
@@ -174,12 +162,8 @@
 
     /**
      * Closes the current connection.
-<<<<<<< HEAD
-     * @return mixed
-=======
      *
      * @return boolean
->>>>>>> 198ef603
      */
     public function close()
     {
@@ -195,13 +179,8 @@
      * http://php.net/manual/en/ref.ldap.php
      *
      * @param  string $function php LDAP function
-<<<<<<< HEAD
-     * @param  array $params Parameters for execute ldap function
-     * @return bool|resource
-=======
      * @param  array $params params for execute ldap function
      * @return bool|DataReader
->>>>>>> 198ef603
      * @throws LdapException
      */
     public function execute($function, $params)
